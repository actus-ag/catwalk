// Package providers provides a registry of inference providers
package providers

import (
	_ "embed"
	"encoding/json"
	"log"

	"github.com/charmbracelet/catwalk/pkg/catwalk"
)

//go:embed configs/openai.json
var openAIConfig []byte

//go:embed configs/anthropic.json
var anthropicConfig []byte

//go:embed configs/gemini.json
var geminiConfig []byte

//go:embed configs/openrouter.json
var openRouterConfig []byte

//go:embed configs/azure.json
var azureConfig []byte

//go:embed configs/vertexai.json
var vertexAIConfig []byte

//go:embed configs/xai.json
var xAIConfig []byte

//go:embed configs/bedrock.json
var bedrockConfig []byte

//go:embed configs/groq.json
var groqConfig []byte

<<<<<<< HEAD
//go:embed configs/cerebras.json
var cerebrasConfig []byte
=======
//go:embed configs/lambda.json
var lambdaConfig []byte
>>>>>>> b9ff7a4f

// ProviderFunc is a function that returns a Provider.
type ProviderFunc func() catwalk.Provider

var providerRegistry = []ProviderFunc{
	anthropicProvider,
	openAIProvider,
	geminiProvider,
	azureProvider,
	bedrockProvider,
	vertexAIProvider,
	xAIProvider,
	groqProvider,
	cerebrasProvider,
	openRouterProvider,
	lambdaProvider,
}

// GetAll returns all registered providers.
func GetAll() []catwalk.Provider {
	providers := make([]catwalk.Provider, 0, len(providerRegistry))
	for _, providerFunc := range providerRegistry {
		providers = append(providers, providerFunc())
	}
	return providers
}

func loadProviderFromConfig(configData []byte) catwalk.Provider {
	var p catwalk.Provider
	if err := json.Unmarshal(configData, &p); err != nil {
		log.Printf("Error loading provider config: %v", err)
		return catwalk.Provider{}
	}
	return p
}

func openAIProvider() catwalk.Provider {
	return loadProviderFromConfig(openAIConfig)
}

func anthropicProvider() catwalk.Provider {
	return loadProviderFromConfig(anthropicConfig)
}

func geminiProvider() catwalk.Provider {
	return loadProviderFromConfig(geminiConfig)
}

func azureProvider() catwalk.Provider {
	return loadProviderFromConfig(azureConfig)
}

func bedrockProvider() catwalk.Provider {
	return loadProviderFromConfig(bedrockConfig)
}

func vertexAIProvider() catwalk.Provider {
	return loadProviderFromConfig(vertexAIConfig)
}

func xAIProvider() catwalk.Provider {
	return loadProviderFromConfig(xAIConfig)
}

func openRouterProvider() catwalk.Provider {
	return loadProviderFromConfig(openRouterConfig)
}

func groqProvider() catwalk.Provider {
	return loadProviderFromConfig(groqConfig)
}

<<<<<<< HEAD
func cerebrasProvider() catwalk.Provider {
	return loadProviderFromConfig(cerebrasConfig)
=======
func lambdaProvider() catwalk.Provider {
	return loadProviderFromConfig(lambdaConfig)
>>>>>>> b9ff7a4f
}<|MERGE_RESOLUTION|>--- conflicted
+++ resolved
@@ -36,13 +36,11 @@
 //go:embed configs/groq.json
 var groqConfig []byte
 
-<<<<<<< HEAD
+//go:embed configs/lambda.json
+var lambdaConfig []byte
+
 //go:embed configs/cerebras.json
 var cerebrasConfig []byte
-=======
-//go:embed configs/lambda.json
-var lambdaConfig []byte
->>>>>>> b9ff7a4f
 
 // ProviderFunc is a function that returns a Provider.
 type ProviderFunc func() catwalk.Provider
@@ -115,11 +113,10 @@
 	return loadProviderFromConfig(groqConfig)
 }
 
-<<<<<<< HEAD
+func lambdaProvider() catwalk.Provider {
+	return loadProviderFromConfig(lambdaConfig)
+}
+
 func cerebrasProvider() catwalk.Provider {
 	return loadProviderFromConfig(cerebrasConfig)
-=======
-func lambdaProvider() catwalk.Provider {
-	return loadProviderFromConfig(lambdaConfig)
->>>>>>> b9ff7a4f
 }