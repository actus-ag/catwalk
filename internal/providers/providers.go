// Package providers provides a registry of inference providers
package providers

import (
	_ "embed"
	"encoding/json"
	"log"

	"github.com/charmbracelet/catwalk/pkg/catwalk"
)

//go:embed configs/openai.json
var openAIConfig []byte

//go:embed configs/anthropic.json
var anthropicConfig []byte

//go:embed configs/gemini.json
var geminiConfig []byte

//go:embed configs/openrouter.json
var openRouterConfig []byte

//go:embed configs/azure.json
var azureConfig []byte

//go:embed configs/vertexai.json
var vertexAIConfig []byte

//go:embed configs/xai.json
var xAIConfig []byte

//go:embed configs/zai.json
var zAIConfig []byte

//go:embed configs/bedrock.json
var bedrockConfig []byte

//go:embed configs/groq.json
var groqConfig []byte

//go:embed configs/cerebras.json
var cerebrasConfig []byte

//go:embed configs/venice.json
var veniceConfig []byte

//go:embed configs/chutes.json
var chutesConfig []byte

//go:embed configs/deepseek.json
var deepSeekConfig []byte

<<<<<<< HEAD
//go:embed configs/apipie.json
var apipieConfig []byte
=======
//go:embed configs/huggingface.json
var huggingFaceConfig []byte

//go:embed configs/aihubmix.json
var aiHubMixConfig []byte
>>>>>>> 22b87414

// ProviderFunc is a function that returns a Provider.
type ProviderFunc func() catwalk.Provider

var providerRegistry = []ProviderFunc{
	anthropicProvider,
	openAIProvider,
	geminiProvider,
	azureProvider,
	bedrockProvider,
	vertexAIProvider,
	xAIProvider,
	zAIProvider,
	groqProvider,
	openRouterProvider,
	cerebrasProvider,
	veniceProvider,
	chutesProvider,
	deepSeekProvider,
<<<<<<< HEAD
	apipieProvider,
=======
	huggingFaceProvider,
	aiHubMixProvider,
>>>>>>> 22b87414
}

// GetAll returns all registered providers.
func GetAll() []catwalk.Provider {
	providers := make([]catwalk.Provider, 0, len(providerRegistry))
	for _, providerFunc := range providerRegistry {
		providers = append(providers, providerFunc())
	}
	return providers
}

func loadProviderFromConfig(configData []byte) catwalk.Provider {
	var p catwalk.Provider
	if err := json.Unmarshal(configData, &p); err != nil {
		log.Printf("Error loading provider config: %v", err)
		return catwalk.Provider{}
	}
	return p
}

func openAIProvider() catwalk.Provider {
	return loadProviderFromConfig(openAIConfig)
}

func anthropicProvider() catwalk.Provider {
	return loadProviderFromConfig(anthropicConfig)
}

func geminiProvider() catwalk.Provider {
	return loadProviderFromConfig(geminiConfig)
}

func azureProvider() catwalk.Provider {
	return loadProviderFromConfig(azureConfig)
}

func bedrockProvider() catwalk.Provider {
	return loadProviderFromConfig(bedrockConfig)
}

func vertexAIProvider() catwalk.Provider {
	return loadProviderFromConfig(vertexAIConfig)
}

func xAIProvider() catwalk.Provider {
	return loadProviderFromConfig(xAIConfig)
}

func zAIProvider() catwalk.Provider {
	return loadProviderFromConfig(zAIConfig)
}

func openRouterProvider() catwalk.Provider {
	return loadProviderFromConfig(openRouterConfig)
}

func groqProvider() catwalk.Provider {
	return loadProviderFromConfig(groqConfig)
}

func cerebrasProvider() catwalk.Provider {
	return loadProviderFromConfig(cerebrasConfig)
}

func veniceProvider() catwalk.Provider {
	return loadProviderFromConfig(veniceConfig)
}

func chutesProvider() catwalk.Provider {
	return loadProviderFromConfig(chutesConfig)
}

func deepSeekProvider() catwalk.Provider {
	return loadProviderFromConfig(deepSeekConfig)
}

<<<<<<< HEAD
func apipieProvider() catwalk.Provider {
	return loadProviderFromConfig(apipieConfig)
=======
func huggingFaceProvider() catwalk.Provider {
	return loadProviderFromConfig(huggingFaceConfig)
}

func aiHubMixProvider() catwalk.Provider {
	return loadProviderFromConfig(aiHubMixConfig)
>>>>>>> 22b87414
}<|MERGE_RESOLUTION|>--- conflicted
+++ resolved
@@ -51,16 +51,14 @@
 //go:embed configs/deepseek.json
 var deepSeekConfig []byte
 
-<<<<<<< HEAD
 //go:embed configs/apipie.json
 var apipieConfig []byte
-=======
+
 //go:embed configs/huggingface.json
 var huggingFaceConfig []byte
 
 //go:embed configs/aihubmix.json
 var aiHubMixConfig []byte
->>>>>>> 22b87414
 
 // ProviderFunc is a function that returns a Provider.
 type ProviderFunc func() catwalk.Provider
@@ -80,12 +78,9 @@
 	veniceProvider,
 	chutesProvider,
 	deepSeekProvider,
-<<<<<<< HEAD
 	apipieProvider,
-=======
 	huggingFaceProvider,
 	aiHubMixProvider,
->>>>>>> 22b87414
 }
 
 // GetAll returns all registered providers.
@@ -162,15 +157,14 @@
 	return loadProviderFromConfig(deepSeekConfig)
 }
 
-<<<<<<< HEAD
 func apipieProvider() catwalk.Provider {
 	return loadProviderFromConfig(apipieConfig)
-=======
+}
+
 func huggingFaceProvider() catwalk.Provider {
 	return loadProviderFromConfig(huggingFaceConfig)
 }
 
 func aiHubMixProvider() catwalk.Provider {
 	return loadProviderFromConfig(aiHubMixConfig)
->>>>>>> 22b87414
 }